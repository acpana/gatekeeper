--- conflicted
+++ resolved
@@ -246,40 +246,40 @@
   match_yaml_msg "${output[*]}" "${want_msg}"
 }
 
-<<<<<<< HEAD
-@test "expansion with gator test namespace selector" {
-  # First run without the namespace and expect an err
-  run bin/gator test \
-    -f="$BATS_TEST_DIRNAME/fixtures/manifests/expansion/expansion-w-ns-selector.yaml" \
-=======
 @test "observe open api v3 defaults being applied" {
   run bin/gator test \
     -f="$BATS_TEST_DIRNAME/fixtures/manifests/with-policies/with-violations-and-defaults.yaml" \
->>>>>>> 738b3e2b
-    -o=yaml
-
-  [ "$status" -eq 1 ]
-
-<<<<<<< HEAD
-  want_msg="cannot expand resource with nil namespace" 
-  match_substring "${output[*]}" "${want_msg}"
-
-  # Now expect a violation
-  run bin/gator test \
-    -f="$BATS_TEST_DIRNAME/fixtures/manifests/expansion/expansion-w-ns-selector.yaml" \
-    -f="$BATS_TEST_DIRNAME/fixtures/manifests/expansion/ns.yaml" \
-    -o=yaml
-
-  [ "$status" -eq 1 ]
-
-  want_msg="[Implied by expand-deployments] All pods must have an \`owner\` label that points to your company username" 
-  match_substring "${output[*]}" "${want_msg}"
-=======
+    -o=yaml
+
+  [ "$status" -eq 1 ]
+
   # these are defined in the template's default fields for the parameters
   want_msg_1="aRequiredLabel" 
   want_msg_2="aRequiredMessage"
 
   match_substring "${output[*]}" "${want_msg_1}"
   match_substring "${output[*]}" "${want_msg_2}"
->>>>>>> 738b3e2b
+}
+
+@test "expansion with gator test namespace selector" {
+  # First run without the namespace and expect an err
+  run bin/gator test \
+    -f="$BATS_TEST_DIRNAME/fixtures/manifests/expansion/expansion-w-ns-selector.yaml" \
+    -o=yaml
+
+  [ "$status" -eq 1 ]
+
+  want_msg="cannot expand resource with nil namespace" 
+  match_substring "${output[*]}" "${want_msg}"
+
+  # Now expect a violation
+  run bin/gator test \
+    -f="$BATS_TEST_DIRNAME/fixtures/manifests/expansion/expansion-w-ns-selector.yaml" \
+    -f="$BATS_TEST_DIRNAME/fixtures/manifests/expansion/ns.yaml" \
+    -o=yaml
+
+  [ "$status" -eq 1 ]
+
+  want_msg="[Implied by expand-deployments] All pods must have an \`owner\` label that points to your company username" 
+  match_substring "${output[*]}" "${want_msg}"
 }